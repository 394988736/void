import React, { FormEvent, useCallback, useEffect, useRef, useState } from "react";


import { marked } from 'marked';
import MarkdownRender from "./markdown/MarkdownRender";
import BlockCode from "./markdown/BlockCode";
import { File, ChatMessage, CodeSelection } from "../common/shared_types";
import * as vscode from 'vscode'
import { awaitVSCodeResponse, getVSCodeAPI, onMessageFromVSCode, useOnVSCodeMessage } from "./getVscodeApi";
import { useThreads } from "./contextForThreads";
import { sendLLMMessage } from "../common/sendLLMMessage";
import { useVoidConfig } from "./contextForConfig";
<<<<<<< HEAD
import { generateDiffInstructions } from "../common/systemPrompts";
=======
import { captureEvent } from "./metrics/posthog";
>>>>>>> 9a1d4e2b



const filesStr = (fullFiles: File[]) => {
	return fullFiles.map(({ filepath, content }) =>
		`
${filepath.fsPath}
\`\`\`
${content}
\`\`\``).join('\n')
}

const userInstructionsStr = (instructions: string, files: File[], selection: CodeSelection | null) => {
	let str = '';

	if (files.length > 0) {
		str += filesStr(files);
	}

	if (selection) {
		str += `
I am currently selecting this code:
\t\`\`\`${selection.selectionStr}\`\`\`
`;
	}

	if (files.length > 0 && selection) {
		str += `
Please edit the selected code or the entire file following these instructions:
`;
	} else if (files.length > 0) {
		str += `
Please edit the file following these instructions:
`;
	} else if (selection) {
		str += `
Please edit the selected code following these instructions:
`;
	}

	str += `
\t${instructions}
`;
	if (files.length > 0) {
		str += `
\tIf you make a change, rewrite the entire file.
`; // TODO don't rewrite the whole file on prompt, instead rewrite it when click Apply
	}
	return str;
};





const getBasename = (pathStr: string) => {
	// "unixify" path
	pathStr = pathStr.replace(/[/\\]+/g, "/") // replace any / or \ or \\ with /
	const parts = pathStr.split("/") // split on /
	return parts[parts.length - 1]
}

export const SelectedFiles = ({ files, setFiles, }: { files: vscode.Uri[], setFiles: null | ((files: vscode.Uri[]) => void) }) => {
	return (
		files.length !== 0 && (
			<div className="flex flex-wrap -mx-1 -mb-1">
				{files.map((filename, i) => (
					<button
						key={filename.path}
						disabled={!setFiles}
						className={`btn btn-secondary btn-sm border border-vscode-input-border rounded flex items-center space-x-2 mx-1 mb-1 disabled:cursor-default`}
						type="button"
						onClick={() => setFiles?.([...files.slice(0, i), ...files.slice(i + 1, Infinity)])}
					>
						<span>{getBasename(filename.fsPath)}</span>

						{/* X button */}
						{!!setFiles && <span className="">
							<svg
								xmlns="http://www.w3.org/2000/svg"
								fill="none"
								viewBox="0 0 24 24"
								stroke="currentColor"
								className="size-4"
							>
								<path
									strokeLinecap="round"
									strokeLinejoin="round"
									d="M6 18 18 6M6 6l12 12"
								/>
							</svg>
						</span>}
					</button>
				))}
			</div>
		)
	)
}


const ChatBubble = ({ chatMessage }: { chatMessage: ChatMessage }) => {

	const role = chatMessage.role
	const children = chatMessage.displayContent

	if (!children)
		return null

	let chatbubbleContents: React.ReactNode

	if (role === 'user') {
		chatbubbleContents = <>
			<SelectedFiles files={chatMessage.files} setFiles={null} />
			{chatMessage.selection?.selectionStr && <BlockCode
				text={chatMessage.selection.selectionStr}
				buttonsOnHover={null}
			/>}
			{children}
		</>
	}
	else if (role === 'assistant') {
		chatbubbleContents = <MarkdownRender string={children} /> // sectionsHTML
	}

	return <div className={`${role === 'user' ? 'text-right' : 'text-left'}`}>
		<div className={`inline-block p-2 rounded-lg space-y-2 ${role === 'user' ? 'bg-vscode-input-bg text-vscode-input-fg' : ''} max-w-full`}>
			{chatbubbleContents}
		</div>
	</div>
}



export const SidebarChat = ({ chatInputRef }: { chatInputRef: React.RefObject<HTMLTextAreaElement> }) => {


	// state of current message
	const [selection, setSelection] = useState<CodeSelection | null>(null) // the code the user is selecting
	const [files, setFiles] = useState<vscode.Uri[]>([]) // the names of the files in the chat
	const [instructions, setInstructions] = useState('') // the user's instructions

	// state of chat
	const [messageStream, setMessageStream] = useState('')
	const [isLoading, setIsLoading] = useState(false)
	const abortFnRef = useRef<(() => void) | null>(null)

	const [latestError, setLatestError] = useState('')

	// higher level state
	const { getAllThreads, getCurrentThread, addMessageToHistory, startNewThread, switchToThread } = useThreads()

	const { voidConfig } = useVoidConfig()



	// only captures number of messages and message "shape", no actual code, instructions, prompts, etc
	const captureChatEvent = useCallback((eventId: string, extras?: object) => {
		const whichApi = voidConfig.default['whichApi']
		const messages = currentThread?.messages

		captureEvent(eventId, {
			whichApi: whichApi,
			numMessages: messages?.length,
			messagesShape: messages?.map(msg => ({ role: msg.role, length: msg.displayContent.length })),
			version: '2024-10-19',
			...extras,
		})
	}, [currentThread?.messages, voidConfig.default])


	// if they pressed the + to add a new chat
	useOnVSCodeMessage('startNewThread', (m) => {
		const allThreads = getAllThreads()
		// find a thread with 0 messages and switch to it
		for (let threadId in allThreads) {
			if (allThreads[threadId].messages.length === 0) {
				switchToThread(threadId)
				return
			}
		}
		// start a new thread
		startNewThread()
	})

	// if user pressed ctrl+l, add their selection to the sidebar
	useOnVSCodeMessage('ctrl+l', (m) => {
		setSelection(m.selection)
		const filepath = m.selection.filePath

		// add current file to the context if it's not already in the files array
		if (!files.find(f => f.fsPath === filepath.fsPath))
			setFiles(files => [...files, filepath])
	})


	const isDisabled = !instructions

	const formRef = useRef<HTMLFormElement | null>(null)
	const onSubmit = async (e: FormEvent<HTMLFormElement>) => {

		e.preventDefault()
		if (isDisabled) return
		if (isLoading) return

		setIsLoading(true)
		setInstructions('');
		formRef.current?.reset(); // reset the form's text when clear instructions or unexpected behavior happens
		setSelection(null)
		setFiles([])
		setLatestError('')

		// request file content from vscode and await response
		getVSCodeAPI().postMessage({ type: 'requestFiles', filepaths: files })
		const relevantFiles = await awaitVSCodeResponse('files')

		// add system message to chat history
		const systemPromptElt: ChatMessage = { role: 'system', content: generateDiffInstructions }
		addMessageToHistory(systemPromptElt)

		const userContent = userInstructionsStr(instructions, relevantFiles.files, selection)
		const newHistoryElt: ChatMessage = { role: 'user', content: userContent, displayContent: instructions, selection, files }
		addMessageToHistory(newHistoryElt)

		// send message to LLM
<<<<<<< HEAD
		sendLLMMessage({
			messages: [...(getCurrentThread()?.messages ?? []).map(m => ({ role: m.role, content: m.content })),],
=======

		captureChatEvent('Chat - Sending Message', { messageLength: instructions.length })
		const submit_time = new Date()

		let { abort } = sendLLMMessage({
			messages: [...(currentThread?.messages ?? []).map(m => ({ role: m.role, content: m.content })), { role: 'user', content: userContent }],
>>>>>>> 9a1d4e2b
			onText: (newText, fullText) => setMessageStream(fullText),
			onFinalMessage: (content) => {
				captureChatEvent('Chat - Received Full Message', { messageLength: content.length, duration: new Date().getMilliseconds() - submit_time.getMilliseconds() })

				// add assistant's message to chat history, and clear selection
				const newHistoryElt: ChatMessage = { role: 'assistant', content, displayContent: content }
				addMessageToHistory(newHistoryElt)
				setMessageStream('')
				setIsLoading(false)
			},
			onError: (error) => {
				captureChatEvent('Chat - Error', { error })

				// add assistant's message to chat history, and clear selection
				let content = messageStream; // just use the current content
				const newHistoryElt: ChatMessage = { role: 'assistant', content, displayContent: content, }
				addMessageToHistory(newHistoryElt)
				setMessageStream('')
				setIsLoading(false)

				setLatestError(error)
			},
			setAbort: (abort) => {
				abortFnRef.current = abort
			},
			voidConfig,
		})


	}

	const onAbort = useCallback(() => {

		captureChatEvent('Chat - Abort', { messageLengthSoFar: messageStream.length })

		// abort claude
		abortFnRef.current?.()

		// if messageStream was not empty, add it to the history
		const llmContent = messageStream || '(null)'
		const newHistoryElt: ChatMessage = { role: 'assistant', content: llmContent, displayContent: messageStream, }
		addMessageToHistory(newHistoryElt)

		setMessageStream('')
		setIsLoading(false)

	}, [captureChatEvent, messageStream, addMessageToHistory])


	return <>
		<div className="overflow-x-hidden space-y-4">
			{/* previous messages */}
			{getCurrentThread() !== null && getCurrentThread()?.messages.map((message, i) =>
				<ChatBubble key={i} chatMessage={message} />
			)}
			{/* message stream */}
			<ChatBubble chatMessage={{ role: 'assistant', content: messageStream, displayContent: messageStream }} />
		</div>
		{/* chatbar */}
		<div className="shrink-0 py-4">
			{/* selection */}
			<div className="text-left">
				<div className="relative">
					<div className="input">
						{/* selection */}
						{(files.length || selection?.selectionStr) && <div className="p-2 pb-0 space-y-2">
							{/* selected files */}
							<SelectedFiles files={files} setFiles={setFiles} />
							{/* selected code */}
							{!!selection?.selectionStr && (
								<BlockCode text={selection.selectionStr}
									buttonsOnHover={(
										<button
											onClick={() => setSelection(null)}
											className="btn btn-secondary btn-sm border border-vscode-input-border rounded"
										>
											Remove
										</button>
									)} />
							)}
						</div>}

						<form
							ref={formRef}
							className="flex flex-row items-center rounded-md p-2"
							onKeyDown={(e) => { if (e.key === 'Enter' && !e.shiftKey) onSubmit(e) }}

							onSubmit={(e) => {
								console.log('submit!')
								onSubmit(e)
							}}>
							{/* input */}

							<textarea
								ref={chatInputRef}
								onChange={(e) => { setInstructions(e.target.value) }}
								className="w-full p-2 leading-tight resize-none max-h-[50vh] overflow-hidden bg-transparent border-none !outline-none"
								placeholder="Ctrl+L to select"
								rows={1}
								onInput={e => { e.currentTarget.style.height = 'auto'; e.currentTarget.style.height = e.currentTarget.scrollHeight + 'px' }} // Adjust height dynamically
							/>
							{isLoading ?
								// stop button
								<button
									onClick={onAbort}
									type='button'
									className="btn btn-primary font-bold size-8 flex justify-center items-center rounded-full p-2 max-h-10"
								>
									<svg
										className='scale-50'
										stroke="currentColor" fill="currentColor" strokeWidth="0" viewBox="0 0 24 24" height="24" width="24" xmlns="http://www.w3.org/2000/svg">
										<path d="M24 24H0V0h24v24z"></path>
									</svg>
								</button>
								:
								// submit button (up arrow)
								<button
									className="btn btn-primary font-bold size-8 flex justify-center items-center rounded-full p-2 max-h-10"
									disabled={isDisabled}
									type='submit'
								>
									<svg xmlns="http://www.w3.org/2000/svg" width="24" height="24" viewBox="0 0 24 24" fill="none" stroke="currentColor" strokeWidth="2" strokeLinecap="round" strokeLinejoin="round">
										<line x1="12" y1="19" x2="12" y2="5"></line>
										<polyline points="5 12 12 5 19 12"></polyline>
									</svg>
								</button>
							}
						</form>
					</div>
				</div>
			</div>

			{/* error message */}
			{!latestError ? null : <div>
				{latestError}
			</div>}
		</div>
	</>
}

<|MERGE_RESOLUTION|>--- conflicted
+++ resolved
@@ -10,11 +10,8 @@
 import { useThreads } from "./contextForThreads";
 import { sendLLMMessage } from "../common/sendLLMMessage";
 import { useVoidConfig } from "./contextForConfig";
-<<<<<<< HEAD
 import { generateDiffInstructions } from "../common/systemPrompts";
-=======
 import { captureEvent } from "./metrics/posthog";
->>>>>>> 9a1d4e2b
 
 
 
@@ -173,16 +170,16 @@
 	// only captures number of messages and message "shape", no actual code, instructions, prompts, etc
 	const captureChatEvent = useCallback((eventId: string, extras?: object) => {
 		const whichApi = voidConfig.default['whichApi']
-		const messages = currentThread?.messages
+		const messages = getCurrentThread()?.messages
 
 		captureEvent(eventId, {
 			whichApi: whichApi,
 			numMessages: messages?.length,
-			messagesShape: messages?.map(msg => ({ role: msg.role, length: msg.displayContent.length })),
+			messagesShape: messages?.map(msg => ({ role: msg.role, length: msg.displayContent?.length })),
 			version: '2024-10-19',
 			...extras,
 		})
-	}, [currentThread?.messages, voidConfig.default])
+	}, [getCurrentThread, voidConfig.default])
 
 
 	// if they pressed the + to add a new chat
@@ -238,18 +235,12 @@
 		const newHistoryElt: ChatMessage = { role: 'user', content: userContent, displayContent: instructions, selection, files }
 		addMessageToHistory(newHistoryElt)
 
+		captureChatEvent('Chat - Sending Message', { messageLength: instructions.length })
+		const submit_time = new Date()
+
 		// send message to LLM
-<<<<<<< HEAD
 		sendLLMMessage({
 			messages: [...(getCurrentThread()?.messages ?? []).map(m => ({ role: m.role, content: m.content })),],
-=======
-
-		captureChatEvent('Chat - Sending Message', { messageLength: instructions.length })
-		const submit_time = new Date()
-
-		let { abort } = sendLLMMessage({
-			messages: [...(currentThread?.messages ?? []).map(m => ({ role: m.role, content: m.content })), { role: 'user', content: userContent }],
->>>>>>> 9a1d4e2b
 			onText: (newText, fullText) => setMessageStream(fullText),
 			onFinalMessage: (content) => {
 				captureChatEvent('Chat - Received Full Message', { messageLength: content.length, duration: new Date().getMilliseconds() - submit_time.getMilliseconds() })
